--- conflicted
+++ resolved
@@ -431,7 +431,6 @@
       (!abcSpendInfo.spendTargets || abcSpendInfo.spendTargets.length < 1)) {
       throw new Error('Need to provide Spend Targets')
     }
-<<<<<<< HEAD
     let resultedTransaction
 
     try {
@@ -443,52 +442,6 @@
         height: this.getBlockHeight()
       })
       resultedTransaction = await this.keyManager.createTX(options)
-=======
-
-    const feeOption = abcSpendInfo.networkFeeOption || 'standard'
-    let rate, resultedTransaction
-
-    if (feeOption === 'custom') {
-      // customNetworkFee is in sat/Bytes in need to be converted to sat/KB
-      rate = parseInt(abcSpendInfo.customNetworkFee) * BYTES_TO_KB
-    } else {
-      const amountForTx = abcSpendInfo.spendTargets.reduce(
-        (s, { nativeAmount }) => s + parseInt(nativeAmount),
-        0
-      )
-      rate = calcMinerFeePerByte(
-        amountForTx.toString(),
-        feeOption,
-        abcSpendInfo.customNetworkFee || '',
-        this.fees
-      )
-      rate = parseInt(rate) * BYTES_TO_KB
-    }
-
-    try {
-      const height = this.getBlockHeight()
-      const utxos: any = []
-      for (const scriptHash in this.engineState.addressCache) {
-        this.engineState.addressCache[scriptHash].utxos.forEach(utxo => {
-          const rawTx = this.engineState.txCache[utxo.txid]
-          let height = -1
-          if (this.engineState.txHeightCache[utxo.txid]) {
-            height = this.engineState.txHeightCache[utxo.txid].height
-          }
-          if (rawTx) {
-            utxos.push({ utxo, rawTx, height })
-          }
-        })
-      }
-      const { spendTargets } = abcSpendInfo
-      resultedTransaction = await this.keyManager.createTX(
-        spendTargets,
-        utxos,
-        height,
-        rate,
-        this.currencyInfo.defaultSettings.maxFee
-      )
->>>>>>> 29d24fcd
     } catch (e) {
       if (e.type === 'FundingError') throw new Error('InsufficientFundsError')
       throw e
